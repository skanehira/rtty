<html>
  <head>
    <link rel="stylesheet" href="https://cdn.jsdelivr.net/npm/xterm@4.11.0/css/xterm.css" />
    <script src="https://cdn.jsdelivr.net/npm/xterm@4.11.0/lib/xterm.min.js"></script>
    <script src="https://cdn.jsdelivr.net/npm/xterm-addon-fit@0.5.0/lib/xterm-addon-fit.min.js"></script>
  </head>
  <body>
    <div id="terminal" style="position: absolute; top: 0; left: 0; width: 100%; height: 100%;"></div>
    <script>
      const fontFamily = "{fontFamily}";
      const fontSize = "{fontSize}";
      const option = { cursorBlink: true };

      if (fontFamily) {
        option["fontFamily"] = fontFamily
      }

      if (fontSize) {
        option["fontSize"] = fontSize
      }

      const terminal = new Terminal(option);
      const fitAddon = new FitAddon.FitAddon();
      terminal.loadAddon(fitAddon);
      terminal.open(document.getElementById('terminal'))
      fitAddon.fit();

      const elm = document.querySelector(".terminal")

      const socket = new WebSocket('ws://localhost:{port}/ws');
      socket.onopen = () => {
        const msg = {
          event: "resize",
          data: {
            "cols": terminal.cols,
            "rows": terminal.rows,
          },
        };
        socket.send(JSON.stringify(msg));

        terminal.onData(data => {
          const msg = {
            event: "sendKey",
            data: data,
          }
          socket.send(JSON.stringify(msg));
        })

        socket.onclose = () => {
          terminal.writeln('[Disconnected]')
        }

        socket.onmessage = (e) => {
          terminal.write(e.data);
        }
      }

<<<<<<< HEAD
      terminal.onResize((size) => {
        terminal.resize(size.cols, size.rows)
        const msg = {
          event: "resize",
          data: {
            cols: size.cols,
            rows: size.rows,
          },
        }
        socket.send(JSON.stringify(msg));
      });

      window.addEventListener("resize", () => {
        fitAddon.fit()
      })
=======
      terminal.focus()

>>>>>>> 01c7d67d
    </script>
  </body>
</html><|MERGE_RESOLUTION|>--- conflicted
+++ resolved
@@ -12,20 +12,19 @@
       const option = { cursorBlink: true };
 
       if (fontFamily) {
-        option["fontFamily"] = fontFamily
+        option["fontFamily"] = fontFamily;
       }
 
       if (fontSize) {
-        option["fontSize"] = fontSize
+        option["fontSize"] = fontSize;
       }
 
       const terminal = new Terminal(option);
       const fitAddon = new FitAddon.FitAddon();
       terminal.loadAddon(fitAddon);
-      terminal.open(document.getElementById('terminal'))
+      terminal.open(document.getElementById('terminal'));
+      terminal.focus();
       fitAddon.fit();
-
-      const elm = document.querySelector(".terminal")
 
       const socket = new WebSocket('ws://localhost:{port}/ws');
       socket.onopen = () => {
@@ -47,7 +46,7 @@
         })
 
         socket.onclose = () => {
-          terminal.writeln('[Disconnected]')
+          terminal.writeln('[Disconnected]');
         }
 
         socket.onmessage = (e) => {
@@ -55,9 +54,8 @@
         }
       }
 
-<<<<<<< HEAD
       terminal.onResize((size) => {
-        terminal.resize(size.cols, size.rows)
+        terminal.resize(size.cols, size.rows);
         const msg = {
           event: "resize",
           data: {
@@ -71,10 +69,6 @@
       window.addEventListener("resize", () => {
         fitAddon.fit()
       })
-=======
-      terminal.focus()
-
->>>>>>> 01c7d67d
     </script>
   </body>
 </html>